import { ArchetypeBucket, EntityBucket, PredicateBucket } from "../src"

type Entity = {
  name: string
  age?: number
  height?: number
}

describe(EntityBucket, () => {
  describe("where", () => {
    it("returns an iterator that allows us to iterate over the entities in the bucket that satisfy the given predicate", () => {
      const bucket = new EntityBucket<Entity>()

      const john = bucket.add({ name: "John", age: 45 })
      const jane = bucket.add({ name: "Jane", age: 42 })
      const bob = bucket.add({ name: "Bob", age: 35 })
      const sally = bucket.add({ name: "Sally" })

      const results = []

      for (const e of bucket.where((e) => Number(e.age) > 40)) {
        results.push(e)
      }

      expect(results).toEqual([jane, john])
    })
  })

  describe("archetype", () => {
    describe("with a query object", () => {
      it("returns an archetype bucket wrapping that query", () => {
        const bucket = new EntityBucket<Entity>()
        const archetype = bucket.archetype({
          with: ["age"],
          without: ["height"]
        })
        const john = bucket.add({ name: "John", age: 30 })
        const jane = bucket.add({ name: "Jane", age: 28, height: 170 })
        expect(archetype).toBeInstanceOf(ArchetypeBucket)
        expect(archetype.entities).toEqual([john])
      })

      it("always returns the same archetype bucket for equal queries", () => {
        const bucket = new EntityBucket<Entity>()

        const archetype1 = bucket.archetype({
          with: ["age", null, "name"],
          without: [undefined, "height"]
        })

        const archetype2 = bucket.archetype({
          with: ["name", "age"],
          without: ["height"]
        })

        expect(archetype1).toBe(archetype2)
      })
    })

    describe("with a list of components", () => {
      it("returns an archetype containing all entities that have the specified components", () => {
        const bucket = new EntityBucket<Entity>()
        const john = bucket.add({ name: "John", age: 30 })
        const jane = bucket.add({ name: "Jane" })

        const withAge = bucket.archetype("age")
        expect(withAge).toBeInstanceOf(ArchetypeBucket)
        expect(withAge.entities).toEqual([john])
      })

      it("always returns the same archetype bucket for equal queries", () => {
        const bucket = new EntityBucket<Entity>()
        const withAge1 = bucket.archetype("name", undefined!, "age")
        const withAge2 = bucket.archetype("age", "name")
        expect(withAge1).toBe(withAge2)
      })
    })

    describe("with a predicate", () => {
      describe("derive", () => {
        it("returns a PredicateBucket", () => {
          const bucket = new EntityBucket<Entity>()
          const predicate = (entity: Entity) => entity.age !== undefined
          const predicateBucket = bucket.archetype(predicate)
          expect(predicateBucket.archetype(predicate)).toBeInstanceOf(
            PredicateBucket
          )
          expect(predicateBucket.predicate).toBe(predicate)
        })

        it("returns an archetype containing all entities that satisfy the specified predicate", () => {
          const bucket = new EntityBucket<Entity>()
          const john = bucket.add({ name: "John", age: 30 })
          const jane = bucket.add({ name: "Jane" })

          const withAge = bucket.archetype((entity) => Number(entity.age) > 25)
          expect(withAge).toBeInstanceOf(PredicateBucket)
          expect(withAge.entities).toEqual([john])
        })

        it("always returns the same archetype bucket for identical predicates", () => {
          const bucket = new EntityBucket<Entity>()
          const predicate = (entity: Entity) => Number(entity.age) > 25
          const withAge1 = bucket.archetype(predicate)
          const withAge2 = bucket.archetype(predicate)
          expect(withAge1).toBe(withAge2)
        })

<<<<<<< HEAD
        it("automatically sees updated entities, like magic", () => {
=======
        it("can be explicitly updated to reindex its source's entities", () => {
>>>>>>> b01cf43b
          const bucket = new EntityBucket<Entity>()
          const john = bucket.add({ name: "John", age: 30 })
          const jane = bucket.add({ name: "Jane" })

          const old = bucket.archetype((entity) => Number(entity.age) > 25)
          expect([...old]).toEqual([john])

          john.age = 25
<<<<<<< HEAD
          expect([...old]).toEqual([])

          john.age = 30
          expect([...old]).toEqual([john])
=======
          old.update()
          expect(old.entities).toEqual([])

          john.age = 30
          old.update()
          expect(old.entities).toEqual([john])
>>>>>>> b01cf43b
        })
      })
    })

    it("indexes entities already present in the world", () => {
      const bucket = new EntityBucket<Entity>()
      const entity = bucket.add({ name: "John", age: 30 })

      const withAge = bucket.archetype({ with: ["age"] })
      expect(withAge.entities).toEqual([entity])
    })

    it("can be nested", () => {
      const bucket = new EntityBucket<Entity>()
      const entity: Entity = bucket.add({ name: "John", age: 30 })

      const withAge = bucket.with("name").with("age")
      expect(withAge.entities).toEqual([entity])

      delete entity.age
      bucket.evaluate(entity)
      expect(withAge.entities).toEqual([])

      entity.age = 30
      bucket.evaluate(entity)
      expect(withAge.entities).toEqual([entity])
    })
  })

  describe("with", () => {
    it("returns an archetype containing all entities that have the specified components", () => {
      const bucket = new EntityBucket<Entity>()
      const john = bucket.add({ name: "John", age: 30 })
      const jane = bucket.add({ name: "Jane" })

      const withAge = bucket.with("age")
      expect(withAge).toBeInstanceOf(ArchetypeBucket)
      expect(withAge.entities).toEqual([john])
    })

    it("always returns the same archetype bucket for equal queries", () => {
      const bucket = new EntityBucket<Entity>()
      const withAge1 = bucket.with("name", undefined!, "age")
      const withAge2 = bucket.with("age", "name")
      expect(withAge1).toBe(withAge2)
    })
  })

  describe("without", () => {
    it("returns an archetype containing all entities that do not have the specified components", () => {
      const bucket = new EntityBucket<Entity>()
      const john = bucket.add({ name: "John", age: 30 })
      const jane = bucket.add({ name: "Jane" })

      const withoutAge = bucket.without("age")
      expect(withoutAge).toBeInstanceOf(ArchetypeBucket)
      expect(withoutAge.entities).toEqual([jane])
    })

    it("always returns the same archetype bucket for equal queries", () => {
      const bucket = new EntityBucket<Entity>()
      const withoutAge1 = bucket.without("name", undefined!, "age")
      const withoutAge2 = bucket.without("age", "name")
      expect(withoutAge1).toBe(withoutAge2)
    })
  })

  describe("add", () => {
    it("adds an entity", () => {
      const bucket = new EntityBucket<Entity>()
      const entity = bucket.add({ name: "John" })
      expect(bucket.entities).toEqual([entity])
    })

    it("adds the entity to any relevant archetypes", () => {
      const bucket = new EntityBucket<Entity>()
      const archetype = bucket.archetype({ with: ["age"] })
      const entity = bucket.add({ name: "John", age: 30 })
      expect(archetype.entities).toEqual([entity])
    })
  })

  describe("remove", () => {
    it("removes an entity", () => {
      const bucket = new EntityBucket<Entity>()
      const entity = bucket.add({ name: "John" })
      expect(bucket.entities).toEqual([entity])

      bucket.remove(entity)
      expect(bucket.entities).toEqual([])
    })

    it("removes the entity from any relevant archetypes", () => {
      const bucket = new EntityBucket<Entity>()
      const archetype = bucket.archetype({ with: ["age"] })
      const entity = bucket.add({ name: "John", age: 30 })
      expect(archetype.entities).toEqual([entity])

      bucket.remove(entity)
      expect(archetype.entities).toEqual([])
    })
  })
})<|MERGE_RESOLUTION|>--- conflicted
+++ resolved
@@ -106,11 +106,7 @@
           expect(withAge1).toBe(withAge2)
         })
 
-<<<<<<< HEAD
-        it("automatically sees updated entities, like magic", () => {
-=======
         it("can be explicitly updated to reindex its source's entities", () => {
->>>>>>> b01cf43b
           const bucket = new EntityBucket<Entity>()
           const john = bucket.add({ name: "John", age: 30 })
           const jane = bucket.add({ name: "Jane" })
@@ -119,19 +115,12 @@
           expect([...old]).toEqual([john])
 
           john.age = 25
-<<<<<<< HEAD
-          expect([...old]).toEqual([])
-
-          john.age = 30
-          expect([...old]).toEqual([john])
-=======
           old.update()
           expect(old.entities).toEqual([])
 
           john.age = 30
           old.update()
           expect(old.entities).toEqual([john])
->>>>>>> b01cf43b
         })
       })
     })
